--- conflicted
+++ resolved
@@ -28,11 +28,7 @@
     STRATEGY = "random"
     print("Running on device: {}".format(device))
     if USE_WANDB:
-<<<<<<< HEAD
         project = "Evoformer-final-tests"
-=======
-        project = "Structure-classic"
->>>>>>> e216b461
         wandb_logger = WandbLogger(project=project)
 
     # fit loop
