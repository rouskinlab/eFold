--- conflicted
+++ resolved
@@ -36,13 +36,8 @@
         force_download=False,
         batch_size=batch_size,
         num_workers=1,
-<<<<<<< HEAD
         train_split=5000, # all but valid_split
         valid_split=2048,
-=======
-        train_split=None,  # all but valid_split
-        valid_split=4096,
->>>>>>> 0451275d
         predict_split=0,
         overfit_mode=False,
         shuffle_valid=False,
@@ -83,14 +78,8 @@
             LearningRateMonitor(logging_interval="epoch"),
             # PredictionLogger(data="dms"),
             # ModelChecker(log_every_nstep=10000, model=model),
-<<<<<<< HEAD
             WandbFitLogger(dm=dm, load_model=None),
             # WandbTestLogger(dm=dm, n_best_worst=10, load_model='best'), # 'best', None or path to model
-=======
-            WandbFitLogger(dm=dm, batch_size=batch_size, load_model=None),
-            # WandbTestLogger(dm=dm, n_best_worst=10, load_model='best'), #
-            # 'best', None or path to model
->>>>>>> 0451275d
         ]
         if USE_WANDB
         else [],
