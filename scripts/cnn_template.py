--- conflicted
+++ resolved
@@ -32,15 +32,9 @@
 
     # fit loop
     dm = DataModule(
-<<<<<<< HEAD
         name=["yack_train"], # finetune: "utr", "pri_miRNA", "archiveII"
         shuffle_train='ddp',
         shuffle_valid='ddp',
-=======
-        name=["yack_train"],
-        shuffle_train="ddp",
-        shuffle_valid="ddp",
->>>>>>> 192b42a4
         data_type=["dms", "shape", "structure"],  #
         force_download=False,
         batch_size=1,
@@ -82,6 +76,7 @@
         logger=wandb_logger if USE_WANDB else None,
         callbacks=[
             ModelCheckpoint(every_n_epoch=1),
+            LearningRateMonitor(logging_interval="epoch")
         ]
         if USE_WANDB
         else [],
