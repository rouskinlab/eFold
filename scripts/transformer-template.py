--- conflicted
+++ resolved
@@ -17,10 +17,10 @@
 sys.path.append(os.path.abspath("."))
 
 if __name__ == "__main__":
-    USE_WANDB = 0
+    USE_WANDB = 1
     print("Running on device: {}".format(device))
     if USE_WANDB:
-        wandb_logger = WandbLogger(project='Transformer-tuning')
+        wandb_logger = WandbLogger(project='CHANGE_ME')
 
         
     lr = 5e-4
@@ -44,11 +44,7 @@
     model = create_model(
         model="transformer",
         data="multi",
-<<<<<<< HEAD
         weight_data=True,
-=======
-        quality=False,
->>>>>>> 88f73b2c
         ntoken=5,
         d_model=128,
         nhead=16,
@@ -88,31 +84,31 @@
     )
 
     trainer.fit(model, datamodule=dm)
-    # trainer.test(model, datamodule=dm)
+    trainer.test(model, datamodule=dm)
     
-    # dm = DataModule(
-    #     name=["ribo-test"],
-    #     data_type=["dms", "shape"],
-    #     force_download=False,
-    #     batch_size=batch_size,
-    #     num_workers=0,
-    #     train_split=0,
-    #     valid_split=0,
-    #     predict_split=1.,
-    #     overfit_mode=False,
-    #     shuffle_valid=False,
-    # )
+    dm = DataModule(
+        name=["ribo-test"],
+        data_type=["dms", "shape"],
+        force_download=False,
+        batch_size=batch_size,
+        num_workers=0,
+        train_split=0,
+        valid_split=0,
+        predict_split=1.,
+        overfit_mode=False,
+        shuffle_valid=False,
+    )
     
-    # trainer = Trainer(
-    #     accelerator=device,
-    #     devices=1,
-    #     callbacks=[KaggleLogger(
-    #         push_to_kaggle=True, 
-    #         load_model=None # 'best', None or path to model
-    #         )]
-    # )
+    trainer = Trainer(
+        accelerator=device,
+        devices=1,
+        callbacks=[KaggleLogger(
+            push_to_kaggle=True, 
+            load_model=None # 'best', None or path to model
+            )]
+    )
 
-    # trainer.predict(model, datamodule=dm)
+    trainer.predict(model, datamodule=dm)
 
     if USE_WANDB:
         wandb.finish()