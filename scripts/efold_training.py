import os
import sys
sys.path.append(os.path.abspath("."))

from lightning.pytorch.strategies import DDPStrategy
import wandb
from lightning.pytorch.loggers import WandbLogger
from lightning.pytorch import Trainer
from lightning.pytorch.callbacks import LearningRateMonitor
from efold.core.callbacks import ModelCheckpoint
from efold.config import device
from efold import DataModule, create_model


# Train loop
if __name__ == "__main__":
<<<<<<< HEAD
    USE_WANDB = False
=======
    USE_WANDB = 1
>>>>>>> 97166a36
    STRATEGY = "random"
    n_gpu = 1

    print("Running on device: {}".format(device))
    if USE_WANDB:
<<<<<<< HEAD
        wandb_logger = WandbLogger(project='test')
=======
        wandb_logger = WandbLogger(project='family_split', name='eFold_GroupI_test')
>>>>>>> 97166a36

    # fit loop
    batch_size = 1
    dm = DataModule(
<<<<<<< HEAD
        name=["efold_train"], 
=======
        name=[
        #       'RNAStralign_Group_I_intron',
                'RNAStralign_5S',
                'RNAStralign_telomerase',
                'RNAStralign_SRP',
                'RNAStralign_tmRNA',
                'RNAStralign_RNaseP',
                'RNAStralign',
                'RNAStralign_16S',
                'RNAStralign_tRNA'],
>>>>>>> 97166a36
        strategy=STRATEGY,
        shuffle_train=False if STRATEGY == "ddp" else True,
        data_type=["structure"],  #
        force_download=False,
        batch_size=batch_size,
        max_len=1000,
        min_len=1,
        structure_padding_value=0,
        train_split=None,
<<<<<<< HEAD
        external_valid=["yack_valid"],
=======
        external_valid=["RNAStralign_Group_I_intron",
                        "RNAStralign_validation"],
>>>>>>> 97166a36
    )

    model = create_model(
        model="efold",
        ntoken=5,
        d_model=64,
        c_z=32,
        d_cnn=64,
        num_blocks=4,
        no_recycles=0,
        dropout=0,
        lr=1e-3,
        weight_decay=0,
        gamma=0.995,
        wandb=USE_WANDB,
    )

<<<<<<< HEAD
=======
    # import torch
    # model.load_state_dict(torch.load('/root/eFold/models_eFold_UFold/eFold_V2_PT10-15+FT_epoch5.pt',
    #                                  map_location=torch.device(device)))

>>>>>>> 97166a36
    if USE_WANDB:
        wandb_logger.watch(model, log="all")

    trainer = Trainer(
        accelerator=device,
        devices=n_gpu if STRATEGY == "ddp" else 1,
        strategy=DDPStrategy(find_unused_parameters=False) if STRATEGY == "ddp" else 'auto',
        max_epochs=15,
        log_every_n_steps=1,
        accumulate_grad_batches=32,
        use_distributed_sampler=STRATEGY != "ddp",
        logger=wandb_logger if USE_WANDB else None,
        callbacks=[
            LearningRateMonitor(logging_interval="epoch"),
            ModelCheckpoint(every_n_epoch=1),
        ]
        if USE_WANDB
        else [],
        enable_checkpointing=False,
    )

    trainer.fit(model, datamodule=dm)
    trainer.test(model, datamodule=dm)

    if USE_WANDB:
        wandb.finish()<|MERGE_RESOLUTION|>--- conflicted
+++ resolved
@@ -14,39 +14,18 @@
 
 # Train loop
 if __name__ == "__main__":
-<<<<<<< HEAD
     USE_WANDB = False
-=======
-    USE_WANDB = 1
->>>>>>> 97166a36
     STRATEGY = "random"
     n_gpu = 1
 
     print("Running on device: {}".format(device))
     if USE_WANDB:
-<<<<<<< HEAD
         wandb_logger = WandbLogger(project='test')
-=======
-        wandb_logger = WandbLogger(project='family_split', name='eFold_GroupI_test')
->>>>>>> 97166a36
 
     # fit loop
     batch_size = 1
     dm = DataModule(
-<<<<<<< HEAD
         name=["efold_train"], 
-=======
-        name=[
-        #       'RNAStralign_Group_I_intron',
-                'RNAStralign_5S',
-                'RNAStralign_telomerase',
-                'RNAStralign_SRP',
-                'RNAStralign_tmRNA',
-                'RNAStralign_RNaseP',
-                'RNAStralign',
-                'RNAStralign_16S',
-                'RNAStralign_tRNA'],
->>>>>>> 97166a36
         strategy=STRATEGY,
         shuffle_train=False if STRATEGY == "ddp" else True,
         data_type=["structure"],  #
@@ -56,12 +35,7 @@
         min_len=1,
         structure_padding_value=0,
         train_split=None,
-<<<<<<< HEAD
         external_valid=["yack_valid"],
-=======
-        external_valid=["RNAStralign_Group_I_intron",
-                        "RNAStralign_validation"],
->>>>>>> 97166a36
     )
 
     model = create_model(
@@ -79,13 +53,6 @@
         wandb=USE_WANDB,
     )
 
-<<<<<<< HEAD
-=======
-    # import torch
-    # model.load_state_dict(torch.load('/root/eFold/models_eFold_UFold/eFold_V2_PT10-15+FT_epoch5.pt',
-    #                                  map_location=torch.device(device)))
-
->>>>>>> 97166a36
     if USE_WANDB:
         wandb_logger.watch(model, log="all")
 
