--- conflicted
+++ resolved
@@ -74,12 +74,8 @@
         logger=wandb_logger if USE_WANDB else None,
         callbacks=[
             LearningRateMonitor(logging_interval="epoch"),
-<<<<<<< HEAD
-   ]
-=======
             ModelCheckpoint(every_n_epoch=1),
         ]
->>>>>>> 44889e2b
         if USE_WANDB
         else [],
         enable_checkpointing=False,
