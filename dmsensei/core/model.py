from typing import Any
import lightning.pytorch as pl
from lightning.pytorch.utilities.types import STEP_OUTPUT
import torch.nn as nn
import torch
from ..config import device, UKN, TEST_SETS_NAMES
import torch.nn.functional as F
from .batch import Batch
from torchmetrics import R2Score, PearsonCorrCoef, MeanAbsoluteError, F1Score
from .metrics import MetricsStack
from .datamodule import DataModule
import time

from .postprocess import postprocess_new_nc as postprocess

METRIC_ARGS = dict(dist_sync_on_step=True)


def loss_pearson(pred, target, eps=1e-10):
    pearson = ((pred - pred.mean()) * (target - target.mean())).mean() / (
        pred.std() * target.std() + eps
    )
    return 1 - pearson**2


def corrcoef(target, pred):
    # np.corrcoef in torch from @mdo
    # https://forum.numer.ai/t/custom-loss-functions-for-xgboost-using-pytorch/960
    pred_n = pred - pred.mean()
    target_n = target - target.mean()
    pred_n = pred_n / pred_n.norm()
    target_n = target_n / target_n.norm()
    return 1 - ((pred_n * target_n).sum()) ** 2


class Model(pl.LightningModule):
    def __init__(self, lr: float, optimizer_fn, weight_data: bool = False, **kwargs):
        super().__init__()

        # Set attributes
        for k, v in kwargs.items():
            setattr(self, k, v)
        self.lr = lr
        self.optimizer_fn = optimizer_fn
        self.automatic_optimization = True

        self.weight_data = weight_data
        self.save_hyperparameters()
        self.lossBCE = nn.BCEWithLogitsLoss(pos_weight=torch.tensor([300])).to(device)

        # Metrics
        self.metrics_stack = None
        self.tic = None
        
        self.test_results = {'reference':[], 'sequence':[] ,'structure':[]}

        self.test_results = {'reference':[], 'sequence':[] ,'structure':[]}

    def configure_optimizers(self):
        optimizer = self.optimizer_fn(
            self.parameters(),
            lr=self.lr,
            weight_decay=self.weight_decay if hasattr(self, "weight_decay") else 0,
        )

        if not hasattr(self, "gamma") or self.gamma is None:
            return optimizer

        scheduler = torch.optim.lr_scheduler.ExponentialLR(optimizer, gamma=self.gamma)
        return [optimizer], [scheduler]

    def _loss_signal(self, batch: Batch, data_type: str):
        assert data_type in [
            "dms",
            "shape",
        ], "This function only works for dms and shape data"
        pred, true = batch.get_pairs(data_type)
        ## vv Pearson loss vv ##
        # if (true==UKN).sum() == true.numel():
        #     loss = F.mse_loss(0*true, 0*pred)
        # else:
        #     mask = true != UKN
        #     loss = corrcoef(pred[mask], true[mask])
        ## ^^ Pearson loss ^^ ##

        ## vv MSE loss vv ##
        mask = torch.zeros_like(true)
        mask[true != UKN] = 1
        loss = F.mse_loss(pred * mask, true * mask)

        non_zeros = (mask == 1).sum() / mask.numel()
        if non_zeros != 0:
            loss /= non_zeros
        ## ^^ MSE loss ^^ ##

        assert not torch.isnan(loss), "Loss is NaN for {}".format(data_type)
        return loss

    def _loss_structure(self, batch: Batch):
        pred, true = batch.get_pairs("structure")
        loss = self.lossBCE(pred, true)
        assert not torch.isnan(loss), "Loss is NaN for structure"
        return loss

    def loss_fn(self, batch: Batch):
        count = {k: v for k, v in batch.dt_count.items() if k in self.data_type_output}
        losses = {}
        if "dms" in count.keys():
            losses["dms"] = self._loss_signal(batch, "dms")
        if "shape" in count.keys():
            losses["shape"] = self._loss_signal(batch, "shape")
        if "structure" in count.keys():
            losses["structure"] = self._loss_structure(batch)
        assert len(losses) > 0, "No data types to train on"
        assert len(count) == len(losses), "Not all data types have a loss function"
        loss = 0
        for data_type, loss_value in losses.items():
            loss += loss_value * count[data_type]
        loss /= sum(count.values())

        assert not torch.isnan(loss), "Loss is NaN"
        return loss, losses

    def _clean_predictions(self, batch, predictions):
        # clip values to [0, 1]
        for data_type in set(["dms", "shape"]).intersection(predictions.keys()):
            predictions[data_type] = torch.clip(predictions[data_type], min=0, max=1)
        return predictions

    def training_step(self, batch: Batch, batch_idx: int):
        predictions = self.forward(batch)
        batch.integrate_prediction(predictions)
        loss = self.loss_fn(batch)[0]
        self.log(f"train/loss", loss, sync_dist=True)
        return loss

    def on_validation_start(self):
        val_dl_names = self.trainer.datamodule.external_valid
        self.metrics_stack = [
            MetricsStack(name=name, data_type=self.data_type_output)
            for name in val_dl_names
        ]

    def on_train_batch_end(
        self, outputs: STEP_OUTPUT, batch: Any, batch_idx: int
    ) -> None:
        del outputs
        del batch
        if batch_idx % 100 == 0:
            torch.cuda.empty_cache()

    def on_train_end(self) -> None:
        torch.cuda.empty_cache()

    def validation_step(self, batch: Batch, batch_idx: int, dataloader_idx=0):
        predictions = self.forward(batch)
        predictions['structure'] = postprocess(predictions['structure'], 
                                               self.seq2oneHot(batch.get('sequence')),
                                               0.01, 0.1, 100, 1.6, True, 1.5)

        batch.integrate_prediction(predictions)
        loss, losses = self.loss_fn(batch)
        self.metrics_stack[dataloader_idx].update(batch)
        return loss, losses

    def on_validation_batch_end(
        self, outputs: STEP_OUTPUT, batch: Any, batch_idx: int, dataloader_idx: int = 0
    ) -> None:
        if batch_idx % 100 == 0:
            torch.cuda.empty_cache()

    def on_validation_epoch_end(self) -> None:
        # aggregate the stack and log it
        for metrics_dl in self.metrics_stack:
            metrics_pack = metrics_dl.compute()
            for dt, metrics in metrics_pack.items():
                for name, metric in metrics.items():
                    # to replace with a gather_all?
                    self.log(
                        f"valid/{metrics_dl.name}/{dt}/{name}",
                        metric,
                        add_dataloader_idx=False,
                        sync_dist=True,
                    )
        self.metrics_stack = None
        torch.cuda.empty_cache()

    def test_step(self, batch: Batch, batch_idx: int, dataloader_idx=0):
        predictions = self.forward(batch)
        predictions['structure'] = postprocess(predictions['structure'], 
                                               self.seq2oneHot(batch.get('sequence')),
                                               0.01, 0.1, 100, 1.6, True, 1.5)
        
<<<<<<< HEAD

=======
        
>>>>>>> 27d478bd
        from ..config import int2seq
        self.test_results['reference'] += batch.get('reference')
        self.test_results['sequence'] += [''.join([int2seq[base] for base in seq]) for seq in batch.get('sequence').detach().tolist()]
        self.test_results['structure'] += predictions['structure'].tolist()

        predictions = self._clean_predictions(batch, predictions)
        batch.integrate_prediction(predictions)

    def on_test_batch_end(
        self, outputs: STEP_OUTPUT, batch: Any, batch_idx: int, dataloader_idx: int = 0
    ) -> None:
        # push the metric directly
        metric_pack = MetricsStack(
            name=TEST_SETS_NAMES[dataloader_idx],
            data_type=self.data_type_output,
            )
        for dt, metrics in metric_pack.update(batch).compute().items():
            for name, metric in metrics.items():
                self.log(
                    f"test/{metric_pack.name}/{dt}/{name}",
                    float(metric),
                    add_dataloader_idx=False,
                    batch_size=len(batch),
                )
        if batch_idx % 100 == 0:
            torch.cuda.empty_cache()

    def on_test_epoch_end(self) -> None:
        torch.cuda.empty_cache()
        
    def on_test_end(self) -> None:
        
        import pandas as pd
        df = pd.DataFrame(self.test_results)
        df.to_feather('test_results_PT+FT.feather')

        torch.cuda.empty_cache()

    def on_test_end(self) -> None:
        
        import pandas as pd
        df = pd.DataFrame(self.test_results)
        df.to_feather('test_results_UFoldPT.feather')

        torch.cuda.empty_cache()

    def predict_step(self, batch: Batch, batch_idx: int):
        predictions = self.forward(batch)
        predictions = self._clean_predictions(batch, predictions)
        batch.integrate_prediction(predictions)

    def seq2oneHot(self, seq):
        one_hot_embed = torch.zeros((5, 4), device=self.device)
        one_hot_embed[1:] = torch.eye(4)

        return one_hot_embed[seq].type(torch.long)<|MERGE_RESOLUTION|>--- conflicted
+++ resolved
@@ -51,8 +51,6 @@
         # Metrics
         self.metrics_stack = None
         self.tic = None
-        
-        self.test_results = {'reference':[], 'sequence':[] ,'structure':[]}
 
         self.test_results = {'reference':[], 'sequence':[] ,'structure':[]}
 
@@ -191,11 +189,13 @@
                                                self.seq2oneHot(batch.get('sequence')),
                                                0.01, 0.1, 100, 1.6, True, 1.5)
         
-<<<<<<< HEAD
-
-=======
-        
->>>>>>> 27d478bd
+
+        from ..config import int2seq
+        self.test_results['reference'] += batch.get('reference')
+        self.test_results['sequence'] += [''.join([int2seq[base] for base in seq]) for seq in batch.get('sequence').detach().tolist()]
+        self.test_results['structure'] += predictions['structure'].tolist()
+        
+        
         from ..config import int2seq
         self.test_results['reference'] += batch.get('reference')
         self.test_results['sequence'] += [''.join([int2seq[base] for base in seq]) for seq in batch.get('sequence').detach().tolist()]
