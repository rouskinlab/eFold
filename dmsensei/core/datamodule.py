from torch.utils.data import DataLoader, random_split, Subset
import lightning.pytorch as pl
from typing import Union, List
from .dataset import Dataset
from ..config import TEST_SETS, UKN
from .sampler import BySequenceLengthSampler

class DataModule(pl.LightningDataModule):
    def __init__(
        self,
        name: Union[str, list],
        data_type: List[str] = ["dms", "shape", "structure"],
        force_download=False,
        batch_size: int = 32,
        num_workers: int = 1,
        train_split: float = 0,
        valid_split: float = 0,
        predict_split: float = 0,
        overfit_mode=False,
        shuffle_train=True,
        shuffle_valid=False,
        external_valid=None,
        use_error=False,
        max_len=500,
        structure_padding_value=UKN,
        tqdm=True,
        buckets = None,
        **kwargs,
    ):
        """DataModule for the Rouskin lab datasets.

        Args:
            name: name of the dataset on the Rouskin lab HuggingFace repository. Can be a list of names.
            data: type of the data (e.g. 'dms', 'structure')
            force_download: re-download the dataset from the Rouskin lab HuggingFace repository
            batch_size: batch size for the dataloaders
            num_workers: number of workers for the dataloaders
            train_split: percentage of the dataset to use for training or number of samples to use for training. If None, the entire dataset minus the validation set is used for training
            valid_split: percentage of the dataset to use for validation or number of samples to use for validation
            predict_split: percentage of the dataset to use for prediction or number of samples to use for prediction
            zero_padding_to: pad sequences to this length. If None, sequences are not padded.
            overfit_mode: if True, the train set is used for validation and testing. Useful for debugging. Default is False.
            sampler: 'bucket' or 'random'. If 'bucket', the data is sampled by bucketing sequences of similar lengths. If 'random', the data is sampled randomly. Default is 'bucket'.
        """
        # Save arguments
        super().__init__(**kwargs)

        if not self._use_multiple_datasets(name):
            self.name = [name]
        else:
            self.name = name

        self.batch_size = batch_size
        self.num_workers = num_workers
        self.data_type = data_type
        self.external_valid = external_valid
        self.splits = {
            "train": train_split,
            "valid": valid_split,
            "predict": predict_split,
        }
        self.shuffle = {
            "train": shuffle_train,
            "valid": shuffle_valid,
        }
        self.tqdm = tqdm
        self.dataset_args = {
            "structure_padding_value": structure_padding_value,
            "max_len": max_len,
            "use_error": use_error,
            "force_download": force_download,
            "tqdm": tqdm,
            "max_len": max_len,
        }
        self.buckets = buckets  

        # we need to know the max sequence length for padding
        self.overfit_mode = overfit_mode

        # Log hyperparameters
        if hasattr(self, "size_sets"):
            train_split, valid_split, _ = self.size_sets
        self.save_hyperparameters(ignore=["force_download"])

    def _use_multiple_datasets(self, name):
        if isinstance(name, str):
            return False
        elif isinstance(name, list) or isinstance(name, tuple):
            return True
        raise ValueError("name must be a string or a list of strings")

    def _dataset_merge(self, datasets):
        merge = datasets[0]
        collate_fn = merge.collate_fn
        for dataset in datasets[1:]:
            merge = merge + dataset
        merge.collate_fn = collate_fn
        return merge

    def setup(self, stage: str = None):
        if stage is None or (
            stage in ["fit", "predict"] and not hasattr(self, "all_datasets")
        ):
            self.all_datasets = self._dataset_merge(
                [
                    Dataset.from_local_or_download(
                        name=name,
                        data_type=self.data_type,
                        **self.dataset_args,
                    )
                    for name in self.name
                ]
            )
            self.collate_fn = self.all_datasets.collate_fn

        if stage == "fit":
            self.size_sets = _compute_size_sets(
                len(self.all_datasets),
                train_split=self.splits["train"],
                valid_split=self.splits["valid"],
            )
            self.train_set, self.val_set, _ = random_split(
                self.all_datasets, self.size_sets
            )
<<<<<<< HEAD
            if self.ribo_validation:
                self.ribo_val_set = Dataset.from_local_or_download(
                    name="ribo-valid",
                    data_type=["dms", "shape", "structure"],
                    sort_by_length=True,
                    **self.dataset_args,
                )
=======
            if self.external_valid is not None:
                self.external_val_set = []
                for name in self.external_valid:
                    self.external_val_set.append(Dataset.from_local_or_download(
                        name=name,
                        data_type=self.data_type,
                        **self.dataset_args,
                    ))
>>>>>>> 21b53fdd

        if stage == "test":
            self.test_sets = self._select_test_dataset()

        if stage == "predict":
            self.predict_set = Subset(
                self.all_datasets,
                range(
                    0,
                    round(len(self.all_datasets) * self.splits["predict"])
                    if isinstance(self.splits["predict"], float)
                    else self.splits["predict"],
                ),
            )

    def _select_test_dataset(self):
        return [
            Dataset.from_local_or_download(
                name=name,
                data_type=[data_type],
                **self.dataset_args,
            )
            for data_type, datasets in TEST_SETS.items()
            for name in datasets
        ]
        
    def _get_sampler(self, dataset):
        if self.buckets is not None:
            return BySequenceLengthSampler(
                dataset,
                bucket_boundaries=self.buckets,
                batch_size=self.batch_size,
            )
        else:
            return None

    def train_dataloader(self):
        return DataLoader(
            self.train_set,
            shuffle=self.shuffle["train"],
            collate_fn=self.collate_fn,
            batch_size=self.batch_size,
            sampler=self._get_sampler(self.train_set),
        )

    def val_dataloader(self):
        valid = DataLoader(
            self.val_set if not self.overfit_mode else self.train_set,
            shuffle=self.shuffle["valid"],
            collate_fn=self.collate_fn,
            batch_size=self.batch_size,
        )

        val_dls = [valid]
        ###################################
        # Add validation set here if needed
        ###################################
        if self.external_valid is not None:
            for val_set in self.external_val_set:
                val_dls.append(
                    DataLoader(
                        val_set,
                        shuffle=self.shuffle["valid"],
                        collate_fn=self.collate_fn,
                        batch_size=self.batch_size,
                    )
                )
        return val_dls

    def test_dataloader(self):
        return [
            DataLoader(
                test_set,
                collate_fn=test_set.collate_fn,
                batch_size=self.batch_size,
            )
            for test_set in self.test_sets
        ]

    def predict_dataloader(self):
        return DataLoader(
            self.predict_set,
            collate_fn=self.collate_fn,
            batch_size=self.batch_size,
            shuffle=False,
        )

    def teardown(self, stage: str):
        # Used to clean-up when the run is finished
        pass


def _compute_size_sets(len_data, train_split, valid_split):
    """Returns the size of the train and validation sets given the split percentages and the length of the dataset.

    Args:
        len_data: int
        train_split: float between 0 and 1, or integer, or None. If None, the train split is computed as 1 - valid_split. Default is None.
        valid_split: float between 0 and 1, or integer, or None. Default is 4000.

    Returns:
        train_set_size: int
        valid_set_size: int
        buffer_size: int

    Raises:
        AssertionError: if the split percentages do not sum to 1 or less, or if the train split is less than 0.

    Examples:
    >>> _compute_size_sets(100, 40, 0.2)
    (40, 20, 40)
    >>> _compute_size_sets(100, 40, 20)
    (40, 20, 40)
    >>> _compute_size_sets(100, None, 10)
    (90, 10, 0)
    >>> _compute_size_sets(100, 0.4, 0.2)
    (40, 20, 40)
    >>> _compute_size_sets(100, 0.4, 20)
    (40, 20, 40)
    """

    if valid_split <= 1 and isinstance(valid_split, float):
        valid_split = int(valid_split * len_data)

    if train_split is None:
        train_split = len_data - valid_split

    elif train_split <= 1 and isinstance(train_split, float):
        train_split = len_data - int((1 - train_split) * len_data)

    assert (
        train_split + valid_split <= len_data
    ), "The sum of the splits must be less than the length of the dataset"

    return train_split, valid_split, len_data - train_split - valid_split<|MERGE_RESOLUTION|>--- conflicted
+++ resolved
@@ -122,24 +122,15 @@
             self.train_set, self.val_set, _ = random_split(
                 self.all_datasets, self.size_sets
             )
-<<<<<<< HEAD
-            if self.ribo_validation:
-                self.ribo_val_set = Dataset.from_local_or_download(
-                    name="ribo-valid",
-                    data_type=["dms", "shape", "structure"],
-                    sort_by_length=True,
-                    **self.dataset_args,
-                )
-=======
             if self.external_valid is not None:
                 self.external_val_set = []
                 for name in self.external_valid:
                     self.external_val_set.append(Dataset.from_local_or_download(
                         name=name,
                         data_type=self.data_type,
+                        sort_by_length=True,
                         **self.dataset_args,
                     ))
->>>>>>> 21b53fdd
 
         if stage == "test":
             self.test_sets = self._select_test_dataset()
