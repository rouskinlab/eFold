from rouskinhf import import_dataset, seq2int, dot2int, int2dot, int2seq
from torch.utils.data import Dataset as TorchDataset
from torch import nn, tensor, float32, int64, stack
from numpy import array, ndarray
from ..config import DEFAULT_FORMAT, device, TEST_SETS_NAMES
from .embeddings import base_pairs_to_int_dot_bracket, sequence_to_int
import torch
from torch.utils.data import DataLoader, random_split, Subset
from typing import Tuple
import lightning.pytorch as pl
import torch.nn.functional as F
from functools import partial
import wandb
from lightning.pytorch.loggers import WandbLogger
from ..config import UKN
import copy

<<<<<<< HEAD
=======
import numpy as np


>>>>>>> c84eff76
class DataModule(pl.LightningDataModule):
    def __init__(
        self,
        name: str,
        data: str,
        force_download=False,
        batch_size: int = 32,
        num_workers: int = 1,
        train_split: float = None,
        valid_split: float = 4096,
        predict_split: float = 0,
        zero_padding_to=None,
        overfit_mode=False,
        shuffle_train=True,
        shuffle_valid=False,
        shuffle_test=False,
        **kwargs,
    ):
        """DataModule for the Rouskin lab datasets.

        Args:
            name: name of the dataset on the Rouskin lab HuggingFace repository. Can be a list of names.
            data: type of the data (e.g. 'dms', 'structure')
            force_download: re-download the dataset from the Rouskin lab HuggingFace repository
            batch_size: batch size for the dataloaders
            num_workers: number of workers for the dataloaders
            train_split: percentage of the dataset to use for training or number of samples to use for training. If None, the entire dataset minus the validation set is used for training
            valid_split: percentage of the dataset to use for validation or number of samples to use for validation
            predict_split: percentage of the dataset to use for prediction or number of samples to use for prediction
            zero_padding_to: pad sequences to this length. If None, sequences are not padded.
            overfit_mode: if True, the train set is used for validation and testing. Useful for debugging. Default is False.
        """
        # Save arguments
        super().__init__(**kwargs)

        self.name = name
        self.data = data
        self.force_download = force_download
        self.dataloader_args = {"batch_size": batch_size, "num_workers": num_workers}
        self.splits = (train_split, valid_split, predict_split)
        self.zero_padding_to = zero_padding_to
        self.shuffle = {
            "train": shuffle_train,
            "valid": shuffle_valid,
            "test": shuffle_test,
        }

        # we need to know the max sequence length for padding
        self.overfit_mode = overfit_mode
        self.setup()

        # Log hyperparameters
        train_split, valid_split, _ = self.size_sets
        self.save_hyperparameters(ignore=["force_download"])

    def _use_multiple_datasets(self, name):
        if type(name) == str:
            return False
        elif type(name) == list or type(name) == tuple:
            return True
        raise ValueError("name must be a string or a list of strings")

    def _dataset_merge(self, datasets):
        merge = datasets[0]
        collate_fn = merge.collate_fn
        for dataset in datasets[1:]:
            merge = merge + dataset
        merge.collate_fn = collate_fn
        return merge

    def setup(self, stage: str = None):
        if stage in ["fit", None, "predict"]:
            dataFull = self._dataset_merge(
                [
                    Dataset(
                        name=name,
                        data=self.data,
                        force_download=self.force_download,
                        zero_padding_to=self.zero_padding_to,
                    )
                    for name in self.name
                ]
            )
        if stage == "fit" or stage is None:
            if not self._use_multiple_datasets(self.name):
                self.name = [self.name]

            self.size_sets = _compute_size_sets(len(dataFull), *self.splits[:2])
            self.train_set, self.val_set, _ = random_split(dataFull, self.size_sets)

        if stage == "test" or stage is None:
            self.test_sets = self._select_test_dataset(
                data=self.data, force_download=self.force_download
            )

        if stage == "predict" or stage is None:
            self.predict_set = Subset(dataFull, range(0, round(len(dataFull) * self.splits[2]) if type(self.splits[2]) == float else self.splits[2]))

        if stage is None:
            self.collate_fn = dataFull.collate_fn

    def train_dataloader(self):
        return DataLoader(
            self.train_set,
            shuffle=self.shuffle["train"],
            collate_fn=self.collate_fn,
            **self.dataloader_args,
        )

    def val_dataloader(self):
        return DataLoader(
            self.val_set if not self.overfit_mode else self.train_set,
            shuffle=self.shuffle["valid"],
            collate_fn=self.collate_fn,
            **self.dataloader_args,
        )

    def test_dataloader(self):
        return [
            DataLoader(
                test_set,
                shuffle=self.shuffle["test"],
                collate_fn=self.collate_fn,
                **self.dataloader_args,
            )
            for test_set in self.test_sets
        ]

    def predict_dataloader(self):
        return DataLoader(
            self.predict_set,
            shuffle = False,
            collate_fn=self.collate_fn,
            **self.dataloader_args,
        )

    def teardown(self, stage: str):
        # Used to clean-up when the run is finished
        pass

    def _select_test_dataset(self, data: str, force_download=False):
        return [
            Dataset(
                name=name,
                data=data,
                force_download=force_download,
                zero_padding_to=self.zero_padding_to,
            )
            for name in TEST_SETS_NAMES[data]
        ]


class Dataset:
    def __new__(cls, name: str, data: str, force_download, zero_padding_to):
        data = data.lower()
        if data == "dms":
            return DMSDataset(
                name, force_download=force_download, zero_padding_to=zero_padding_to
            )
        elif data == "structure":
            return StructureDataset(
                name, force_download=force_download, zero_padding_to=zero_padding_to
            )
        elif data == "sequence":
            return SequenceDataset(
                name, force_download=force_download, zero_padding_to=zero_padding_to
            )
        else:
            raise ValueError("Data must be either 'DMS' or 'structure'")


class TemplateDataset(TorchDataset):
    def __init__(self, name: str, data: str, force_download, zero_padding_to) -> None:
        super().__init__()
        self.name = name
        self.zero_padding_to = zero_padding_to
        data = import_dataset(name, data=data, force_download=force_download)

        # save data
        self.references = data["references"]
        self.sequences = data["sequences"]

        # save the maximum length of the sequences
        self.max_sequence_length = max([len(sequence) for sequence in self.sequences])

        return data

    def __len__(self) -> int:
        return len(self.sequences)

    def collate_fn(self, batch):
        raise NotImplementedError("This method must be implemented in the child class")


class DMSDataset(TemplateDataset):
    def __init__(self, name: str, force_download, zero_padding_to) -> None:
        data = super().__init__(
            name,
            data="DMS",
            force_download=force_download,
            zero_padding_to=zero_padding_to,
        )

        # quality check
        assert (
            len(data["references"]) == len(data["sequences"]) == len(data["DMS"])
        ), "Data is not consistent"

        # Load DMS data
        assert "DMS" in data.keys(), "DMS data not found"
        self.dms = data["DMS"]

    def __getitem__(self, index) -> tuple:
        sequence = tensor(self.sequences[index], dtype=int64)
        dms = tensor(self.dms[index], dtype=DEFAULT_FORMAT)
        # sequence = tensor(self.sequences[index].astype(int), dtype=int64)
        # dms = tensor(self.dms[index].astype(float), dtype=DEFAULT_FORMAT)

        assert len(sequence) == len(dms), "Data is not consistent"

        return sequence, dms

    def __repr__(self) -> str:
        return f"DMSDataset(name={self.name}, len={len(self.sequences)})"

    def collate_fn(self, batch):
        """Creates mini-batch tensors from the list of tuples (sequence, dms). Zero-pads sequences and dms. The sequences have variable length.

        Args:
            batch: list of tuple (sequence, dms).

        Returns:
            sequences: torch tensor of shape (batch_size, max_sequence_length)
            dms: torch tensor of shape (batch_size, max_sequence_length)
        """

        sequences, dms = zip(*batch)

        padding_length = 0
        # Find longest sequence in batch
        if self.zero_padding_to != None:
            max_all_sequences_length = max([len(sequence) for sequence in sequences])
            padding_length = self.zero_padding_to - max_all_sequences_length

            if padding_length < 0:
                raise ValueError(
                    "The maximum sequence length of the dataset is greater than the zero padding length. Please increase the zero padding length."
                )

        # Merge sequences (from tuple of 1D tensor to 2D tensor).
        sequences = F.pad(
            nn.utils.rnn.pad_sequence(sequences, batch_first=True),
            (0, padding_length),
            value=0,
        )

        dms = F.pad(
            nn.utils.rnn.pad_sequence(dms, batch_first=True, padding_value=UKN),
            (0, padding_length),
            value=UKN,
        )

        return sequences, dms



class SequenceDataset(TemplateDataset):
    def __init__(self, name: str, force_download, zero_padding_to) -> None:
        data = super().__init__(
            name,
            data="sequence",
            force_download=force_download,
            zero_padding_to=zero_padding_to,
        )

        # quality check
        assert (
            len(data["references"]) == len(data["sequences"])
        ), "Data is not consistent"


    def __getitem__(self, index) -> tuple:

        sequence = tensor(self.sequences[index], dtype=int64)

        return sequence

    def __repr__(self) -> str:
        return f"SequenceDataset(name={self.name}, len={len(self.sequences)})"

    def collate_fn(self, batch):
        """Creates mini-batch tensors from the list of tuples (sequence, dms). Zero-pads sequences and dms. The sequences have variable length.

        Args:
            batch: list of tuple (sequence, dms).

        Returns:
            sequences: torch tensor of shape (batch_size, max_sequence_length)
        """

        sequences = batch
        padding_length = 0
        # Find longest sequence in batch
        if self.zero_padding_to != None:
            max_all_sequences_length = max([len(sequence) for sequence in sequences])
            padding_length = self.zero_padding_to - max_all_sequences_length

            if padding_length < 0:
                raise ValueError(
                    "The maximum sequence length of the dataset is greater than the zero padding length. Please increase the zero padding length."
                )

        # Merge sequences (from tuple of 1D tensor to 2D tensor).
        sequences = F.pad(
            nn.utils.rnn.pad_sequence(sequences, batch_first=True),
            (0, padding_length),
            value=0,
        )

        return sequences


class StructureDataset(TemplateDataset):
    def __init__(self, name: str, force_download, zero_padding_to) -> None:
        data = super().__init__(
            name,
            data="structure",
            force_download=force_download,
            zero_padding_to=zero_padding_to,
        )

        # quality check
        assert (
            len(data["references"]) == len(data["sequences"]) == len(data["base_pairs"])
        ), "Data is not consistent"

        # Load structure data
        assert "base_pairs" in data.keys(), "Structure data not found"
        self.base_pairs = data["base_pairs"]

    def __getitem__(self, index) -> tuple:
        sequence = self.sequences[index]
        structure = base_pairs_to_int_dot_bracket(
            self.base_pairs[index], len(sequence), dtype=int64
        )

        return sequence, structure

    def __repr__(self) -> str:
        return f"StructureDataset(name={self.name}, len={len(self.sequences)})"


def _compute_size_sets(len_data, train_split=None, valid_split=4000):
    """Returns the size of the train and validation sets given the split percentages and the length of the dataset.

    Args:
        len_data: int
        train_split: float between 0 and 1, or integer, or None. If None, the train split is computed as 1 - valid_split. Default is None.
        valid_split: float between 0 and 1, or integer, or None. Default is 4000.

    Returns:
        train_set_size: int
        valid_set_size: int
        buffer_size: int

    Raises:
        AssertionError: if the split percentages do not sum to 1 or less, or if the train split is less than 0.

    Examples:
    >>> _compute_size_sets(100, 40, 0.2)
    (40, 20, 40)
    >>> _compute_size_sets(100, 40, 20)
    (40, 20, 40)
    >>> _compute_size_sets(100, None, 10)
    (90, 10, 0)
    >>> _compute_size_sets(100, 0.4, 0.2)
    (40, 20, 40)
    >>> _compute_size_sets(100, 0.4, 20)
    (40, 20, 40)
    """

    if valid_split <= 1 and type(valid_split) == float:
        valid_split = int(valid_split * len_data)

    if train_split is None:
        train_split = len_data - valid_split

    elif train_split <= 1 and type(train_split) == float:
        train_split = len_data - int((1 - train_split) * len_data)

    assert (
        train_split + valid_split <= len_data
    ), "The sum of the splits must be less than the length of the dataset"

    return train_split, valid_split, len_data - train_split - valid_split<|MERGE_RESOLUTION|>--- conflicted
+++ resolved
@@ -14,13 +14,9 @@
 from lightning.pytorch.loggers import WandbLogger
 from ..config import UKN
 import copy
-
-<<<<<<< HEAD
-=======
 import numpy as np
 
 
->>>>>>> c84eff76
 class DataModule(pl.LightningDataModule):
     def __init__(
         self,
