from torch import nn, tensor, float32, cuda, backends
import torch

DEFAULT_FORMAT = float32
UKN = -1000.0
VAL_G = 0.09
VAL_U = 0.095
device = (
    "cuda"
    if cuda.is_available()
    #   else "mps"
    #  if backends.mps.is_available()
    else "cpu"
)

TEST_SETS_NAMES = {
    "structure": ["CT_files_pdbee"],
<<<<<<< HEAD
    "dms": ["sarah_supermodel", "utr", "SARS2"],
    'sequence': [],
=======
    "dms": ["sarah_supermodel", "utr", "SARS2", "pri-miRNA"],
>>>>>>> c84eff76
}


torch.set_default_dtype(torch.float32)<|MERGE_RESOLUTION|>--- conflicted
+++ resolved
@@ -15,12 +15,9 @@
 
 TEST_SETS_NAMES = {
     "structure": ["CT_files_pdbee"],
-<<<<<<< HEAD
     "dms": ["sarah_supermodel", "utr", "SARS2"],
     'sequence': [],
-=======
     "dms": ["sarah_supermodel", "utr", "SARS2", "pri-miRNA"],
->>>>>>> c84eff76
 }
 
 
