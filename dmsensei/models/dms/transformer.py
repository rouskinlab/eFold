import torch
from torch import nn, Tensor
from torch.nn import TransformerEncoderLayer
import numpy as np
import os, sys, json
from scipy.stats.stats import pearsonr

import lightning.pytorch as pl

from ..templates import DMSModel
import wandb

import sys, os

dir_name = os.path.dirname(os.path.abspath(__file__))
sys.path.append(os.path.join(dir_name, ".."))

# from util_torch import *


class Transformer(DMSModel):
    def __init__(
        self,
        ntoken: int,
        d_model: int,
        nhead: int,
        d_hid: int,
        nlayers: int,
        dropout: float = 0.1,
        lr: float = 1e-5,
        loss_fn=nn.MSELoss(),
        optimizer_fn=torch.optim.Adam,
        **kwargs,
    ):
        super().__init__(lr=lr, loss_fn=loss_fn, optimizer_fn=optimizer_fn, **kwargs)

        self.d_model = d_model
        self.nhead = nhead
        self.nlayers = nlayers
        self.model_type = "Transformer"
        self.encoder = nn.Embedding(ntoken, d_model)
        self.pos_encoder = PositionalEncoding(d_model, dropout)
        '''
        self.transformer_encoder = nn.ModuleList(
            [
                TransformerEncoderLayer(
                    d_model,
                    nhead,
                    d_hid,
                    dropout,
                    batch_first=True,
                    norm_first=True,
                    activation="gelu",
                )
                for i in range(nlayers)
            ]
        )
        '''
        self.transformer_encoder = nn.Sequential(*[TransformerEncoderLayer(d_model,nhead,d_hid,dropout,batch_first=True,norm_first=True,activation="gelu",)for i in range(nlayers)])
        # self.transformer_encoder = TransformerEncoder(encoder_layers, nlayers)

        self.decoder = nn.Linear(d_model, 1)
        # self.output_train_end = None
        initrange = 1
        self.encoder.weight.data.uniform_(0, initrange)
        self.decoder.bias.data.zero_()
        self.decoder.weight.data.uniform_(0, initrange)

        self.sigmoid = nn.Sigmoid()
        # self.init_weights()
        self.output_net = nn.Sequential(
            nn.Linear(d_model, d_model*2),
            nn.LayerNorm(d_model*2),
            nn.ReLU(inplace=True),
            #nn.Flatten(start_dim=1, end_dim=-1),  
            nn.Linear(d_model*2, d_model),
            nn.LayerNorm(d_model),
            nn.ReLU(inplace=True),  
            nn.Linear(d_model, 1)
        )

        def init_weights(m):
            if isinstance(m, nn.Linear):
                torch.nn.init.xavier_uniform(m.weight*0.001)
<<<<<<< HEAD
                m.bias.data.fill_(0.01)
=======
                m.bias.data.fill_(0.)
>>>>>>> 2ad84247

        self.output_net.apply(init_weights)
        # self.train_losses = []
        # self.val_losses = []
        # self.val_corr = []
        # self.epoch_count = 0
        self.sigmoid = nn.Sigmoid()

    def forward(self, src: Tensor) -> Tensor:
        """
        Args:
            src: Tensor, shape [seq_len, batch_size]

        Returns:
            output Tensor of shape [seq_len, batch_size, ntoken]
        """

        padding_mask = src == 0
        src = self.encoder(src) * np.sqrt(self.d_model)
        src = self.pos_encoder(src)
        for i, l in enumerate(self.transformer_encoder):
            src = self.transformer_encoder[i](src, src_key_padding_mask=padding_mask)

        # output = self.output_net(src)
        # output = self.sigmoid(torch.flatten(output, start_dim=1))
        #print(src.flatten(start_dim=1, end_dim=-1).size())
        return self.output_net(src).flatten(start_dim=1, end_dim=-1)


class PositionalEncoding(nn.Module):
    def __init__(self, d_model: int, dropout: float = 0.1, max_len: int = 5000):
        super().__init__()
        self.dropout = nn.Dropout(p=dropout)

        position = torch.arange(max_len).unsqueeze(1)
        div_term = torch.exp(torch.arange(0, d_model, 2) * (-np.log(10000.0) / d_model))
        pe = torch.zeros(max_len, d_model)
        pe[:, 0::2] = torch.sin(position * div_term)
        pe[:, 1::2] = torch.cos(position * div_term)
        self.register_buffer("pe", pe)

    def forward(self, x: Tensor) -> Tensor:
        """
        Args:
            x: Tensor, shape [seq_len, batch_size, embedding_dim]
        """
        x = x + self.pe[: x.shape[1]]
        # x = torch.concatenate((x, torch.tile(self.pe[:x.shape[1]], (x.shape[0], 1, 1))), 2)
        return self.dropout(x)
<|MERGE_RESOLUTION|>--- conflicted
+++ resolved
@@ -82,11 +82,7 @@
         def init_weights(m):
             if isinstance(m, nn.Linear):
                 torch.nn.init.xavier_uniform(m.weight*0.001)
-<<<<<<< HEAD
-                m.bias.data.fill_(0.01)
-=======
                 m.bias.data.fill_(0.)
->>>>>>> 2ad84247
 
         self.output_net.apply(init_weights)
         # self.train_losses = []
